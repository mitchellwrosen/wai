--- conflicted
+++ resolved
@@ -17,24 +17,10 @@
 flag example
 
 Library
-<<<<<<< HEAD
-  Build-Depends:     base                          >= 3        && < 5
-                   , bytestring                >= 0.9.1.4  && < 0.10
-                   , conduit                   >= 0.2
-                   , wai                           >= 1.2      && < 1.3
-                   , warp                          >= 1.2      && < 1.3
-                   , enumerator                >= 0.4.8    && < 0.5
-                   , network-enumerator            >= 0.1.2    && < 0.2
-                   , blaze-builder                 >= 0.2.1.4  && < 0.4
-                   , case-insensitive              >= 0.2
-                   , network                   >= 2.2.1.5 && < 2.4
-                   , transformers              >= 0.2     && < 0.3
-                   , websockets                    >= 0.5.1    && < 0.6
-=======
   Build-Depends:     base               >= 3        && < 5
                    , bytestring         >= 0.9.1.4  && < 0.10
-                   , conduit            >= 0.2      && < 0.3
-                   , wai                >= 1.1      && < 1.2
+                   , conduit            >= 0.3      && < 0.4
+                   , wai                >= 1.2      && < 1.3
                    , enumerator         >= 0.4.8    && < 0.5
                    , network-enumerator >= 0.1.2    && < 0.2
                    , blaze-builder      >= 0.2.1.4  && < 0.4
@@ -42,8 +28,7 @@
                    , network            >= 2.2.1.5  && < 2.4
                    , transformers       >= 0.2      && < 0.3
                    , websockets         >= 0.6      && < 0.7
-                   , warp               >= 1.1      && < 1.2
->>>>>>> f2b2f837
+                   , warp               >= 1.2      && < 1.3
   Exposed-modules:   Network.Wai.Handler.WebSockets
   ghc-options:       -Wall
 
